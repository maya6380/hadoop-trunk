--- conflicted
+++ resolved
@@ -948,10 +948,6 @@
 
   /**
    * Get the DNS to switch mapper; valid after initialization.
-<<<<<<< HEAD
-   *
-=======
->>>>>>> 6800500b
    * @return the DNS to switch mapper
    */
   public DNSToSwitchMapping getDnsToSwitchMapping() {
