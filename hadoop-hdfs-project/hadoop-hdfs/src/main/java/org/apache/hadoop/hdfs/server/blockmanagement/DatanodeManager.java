/**
 * Licensed to the Apache Software Foundation (ASF) under one
 * or more contributor license agreements.  See the NOTICE file
 * distributed with this work for additional information
 * regarding copyright ownership.  The ASF licenses this file
 * to you under the Apache License, Version 2.0 (the
 * "License"); you may not use this file except in compliance
 * with the License.  You may obtain a copy of the License at
 *
 *     http://www.apache.org/licenses/LICENSE-2.0
 *
 * Unless required by applicable law or agreed to in writing, software
 * distributed under the License is distributed on an "AS IS" BASIS,
 * WITHOUT WARRANTIES OR CONDITIONS OF ANY KIND, either express or implied.
 * See the License for the specific language governing permissions and
 * limitations under the License.
 */
package org.apache.hadoop.hdfs.server.blockmanagement;

import static org.apache.hadoop.util.Time.now;

import java.io.IOException;
import java.io.PrintWriter;
import java.net.InetAddress;
import java.net.UnknownHostException;
import java.util.ArrayList;
import java.util.Arrays;
import java.util.HashMap;
import java.util.Iterator;
import java.util.List;
import java.util.NavigableMap;
import java.util.Set;
import java.util.TreeMap;

import org.apache.commons.logging.Log;
import org.apache.commons.logging.LogFactory;
import org.apache.hadoop.HadoopIllegalArgumentException;
import org.apache.hadoop.classification.InterfaceAudience;
import org.apache.hadoop.classification.InterfaceStability;
import org.apache.hadoop.conf.Configuration;
import org.apache.hadoop.fs.CommonConfigurationKeysPublic;
import org.apache.hadoop.hdfs.DFSConfigKeys;
import org.apache.hadoop.hdfs.DFSUtil;
import org.apache.hadoop.hdfs.HdfsConfiguration;
import org.apache.hadoop.hdfs.protocol.Block;
import org.apache.hadoop.hdfs.protocol.DatanodeID;
import org.apache.hadoop.hdfs.protocol.DatanodeInfo;
import org.apache.hadoop.hdfs.protocol.ExtendedBlock;
import org.apache.hadoop.hdfs.protocol.HdfsConstants.DatanodeReportType;
import org.apache.hadoop.hdfs.protocol.LocatedBlock;
import org.apache.hadoop.hdfs.protocol.UnregisteredNodeException;
import org.apache.hadoop.hdfs.server.blockmanagement.DatanodeDescriptor.BlockTargetPair;
import org.apache.hadoop.hdfs.server.common.Util;
import org.apache.hadoop.hdfs.server.namenode.NameNode;
import org.apache.hadoop.hdfs.server.namenode.Namesystem;
import org.apache.hadoop.hdfs.server.protocol.BalancerBandwidthCommand;
import org.apache.hadoop.hdfs.server.protocol.BlockCommand;
import org.apache.hadoop.hdfs.server.protocol.BlockRecoveryCommand;
import org.apache.hadoop.hdfs.server.protocol.BlockRecoveryCommand.RecoveringBlock;
import org.apache.hadoop.hdfs.server.protocol.DatanodeCommand;
import org.apache.hadoop.hdfs.server.protocol.DatanodeProtocol;
import org.apache.hadoop.hdfs.server.protocol.DatanodeRegistration;
import org.apache.hadoop.hdfs.server.protocol.DisallowedDatanodeException;
import org.apache.hadoop.hdfs.server.protocol.RegisterCommand;
import org.apache.hadoop.hdfs.util.CyclicIteration;
import org.apache.hadoop.ipc.Server;
import org.apache.hadoop.net.CachedDNSToSwitchMapping;
import org.apache.hadoop.net.DNSToSwitchMapping;
import org.apache.hadoop.net.NetworkTopology;
import org.apache.hadoop.net.Node;
import org.apache.hadoop.net.NodeBase;
import org.apache.hadoop.net.ScriptBasedMapping;
import org.apache.hadoop.util.Daemon;
import org.apache.hadoop.util.HostsFileReader;
import org.apache.hadoop.util.ReflectionUtils;
import org.apache.hadoop.util.Time;

import com.google.common.annotations.VisibleForTesting;
import com.google.common.net.InetAddresses;

/**
 * Manage datanodes, include decommission and other activities.
 */
@InterfaceAudience.Private
@InterfaceStability.Evolving
public class DatanodeManager {
  static final Log LOG = LogFactory.getLog(DatanodeManager.class);

  private final Namesystem namesystem;
  private final BlockManager blockManager;

  private final HeartbeatManager heartbeatManager;

  /**
   * Stores the datanode -> block map.  
   * <p>
   * Done by storing a set of {@link DatanodeDescriptor} objects, sorted by 
   * storage id. In order to keep the storage map consistent it tracks 
   * all storages ever registered with the namenode.
   * A descriptor corresponding to a specific storage id can be
   * <ul> 
   * <li>added to the map if it is a new storage id;</li>
   * <li>updated with a new datanode started as a replacement for the old one 
   * with the same storage id; and </li>
   * <li>removed if and only if an existing datanode is restarted to serve a
   * different storage id.</li>
   * </ul> <br> 
   * <p>
   * Mapping: StorageID -> DatanodeDescriptor
   */
  private final NavigableMap<String, DatanodeDescriptor> datanodeMap
      = new TreeMap<String, DatanodeDescriptor>();

  /** Cluster network topology */
  private final NetworkTopology networktopology;

  /** Host names to datanode descriptors mapping. */
  private final Host2NodesMap host2DatanodeMap = new Host2NodesMap();

  private final DNSToSwitchMapping dnsToSwitchMapping;

  /** Read include/exclude files*/
  private final HostsFileReader hostsReader;

  /** The period to wait for datanode heartbeat.*/
  private final long heartbeatExpireInterval;
  /** Ask Datanode only up to this many blocks to delete. */
  final int blockInvalidateLimit;
  
  /**
   * Whether or not this cluster has ever consisted of more than 1 rack,
   * according to the NetworkTopology.
   */
  private boolean hasClusterEverBeenMultiRack = false;
  
  DatanodeManager(final BlockManager blockManager,
      final Namesystem namesystem, final Configuration conf
      ) throws IOException {
    this.namesystem = namesystem;
    this.blockManager = blockManager;
    
    Class<? extends NetworkTopology> networkTopologyClass =
        conf.getClass(CommonConfigurationKeysPublic.NET_TOPOLOGY_IMPL_KEY,
            NetworkTopology.class, NetworkTopology.class);
    networktopology = (NetworkTopology) ReflectionUtils.newInstance(
        networkTopologyClass, conf);

    this.heartbeatManager = new HeartbeatManager(namesystem, blockManager, conf);

    this.hostsReader = new HostsFileReader(
        conf.get(DFSConfigKeys.DFS_HOSTS, ""),
        conf.get(DFSConfigKeys.DFS_HOSTS_EXCLUDE, ""));

    this.dnsToSwitchMapping = ReflectionUtils.newInstance(
        conf.getClass(DFSConfigKeys.NET_TOPOLOGY_NODE_SWITCH_MAPPING_IMPL_KEY, 
            ScriptBasedMapping.class, DNSToSwitchMapping.class), conf);
    
    // If the dns to switch mapping supports cache, resolve network
    // locations of those hosts in the include list and store the mapping
    // in the cache; so future calls to resolve will be fast.
    if (dnsToSwitchMapping instanceof CachedDNSToSwitchMapping) {
      dnsToSwitchMapping.resolve(new ArrayList<String>(hostsReader.getHosts()));
    }
    
    final long heartbeatIntervalSeconds = conf.getLong(
        DFSConfigKeys.DFS_HEARTBEAT_INTERVAL_KEY,
        DFSConfigKeys.DFS_HEARTBEAT_INTERVAL_DEFAULT);
    final int heartbeatRecheckInterval = conf.getInt(
        DFSConfigKeys.DFS_NAMENODE_HEARTBEAT_RECHECK_INTERVAL_KEY, 
        DFSConfigKeys.DFS_NAMENODE_HEARTBEAT_RECHECK_INTERVAL_DEFAULT); // 5 minutes
    this.heartbeatExpireInterval = 2 * heartbeatRecheckInterval
        + 10 * 1000 * heartbeatIntervalSeconds;
    final int blockInvalidateLimit = Math.max(20*(int)(heartbeatIntervalSeconds),
        DFSConfigKeys.DFS_BLOCK_INVALIDATE_LIMIT_DEFAULT);
    this.blockInvalidateLimit = conf.getInt(
        DFSConfigKeys.DFS_BLOCK_INVALIDATE_LIMIT_KEY, blockInvalidateLimit);
    LOG.info(DFSConfigKeys.DFS_BLOCK_INVALIDATE_LIMIT_KEY
        + "=" + this.blockInvalidateLimit);
  }

  private Daemon decommissionthread = null;

  void activate(final Configuration conf) {
    final DecommissionManager dm = new DecommissionManager(namesystem, blockManager);
    this.decommissionthread = new Daemon(dm.new Monitor(
        conf.getInt(DFSConfigKeys.DFS_NAMENODE_DECOMMISSION_INTERVAL_KEY, 
                    DFSConfigKeys.DFS_NAMENODE_DECOMMISSION_INTERVAL_DEFAULT),
        conf.getInt(DFSConfigKeys.DFS_NAMENODE_DECOMMISSION_NODES_PER_INTERVAL_KEY, 
                    DFSConfigKeys.DFS_NAMENODE_DECOMMISSION_NODES_PER_INTERVAL_DEFAULT)));
    decommissionthread.start();

    heartbeatManager.activate(conf);
  }

  void close() {
    if (decommissionthread != null) decommissionthread.interrupt();
    heartbeatManager.close();
  }

  /** @return the network topology. */
  public NetworkTopology getNetworkTopology() {
    return networktopology;
  }

  /** @return the heartbeat manager. */
  HeartbeatManager getHeartbeatManager() {
    return heartbeatManager;
  }

  /** @return the datanode statistics. */
  public DatanodeStatistics getDatanodeStatistics() {
    return heartbeatManager;
  }

  /** Sort the located blocks by the distance to the target host. */
  public void sortLocatedBlocks(final String targethost,
      final List<LocatedBlock> locatedblocks) {
    //sort the blocks
    // As it is possible for the separation of node manager and datanode, 
    // here we should get node but not datanode only .
    Node client = getDatanodeByHost(targethost);
    if (client == null) {
      List<String> hosts = new ArrayList<String> (1);
      hosts.add(targethost);
      String rName = dnsToSwitchMapping.resolve(hosts).get(0);
      if (rName != null)
        client = new NodeBase(rName + NodeBase.PATH_SEPARATOR_STR + targethost);
    }
    for (LocatedBlock b : locatedblocks) {
      networktopology.pseudoSortByDistance(client, b.getLocations());
      
      // Move decommissioned datanodes to the bottom
      Arrays.sort(b.getLocations(), DFSUtil.DECOM_COMPARATOR);
    }
  }

  CyclicIteration<String, DatanodeDescriptor> getDatanodeCyclicIteration(
      final String firstkey) {
    return new CyclicIteration<String, DatanodeDescriptor>(
        datanodeMap, firstkey);
  }

  /** @return the datanode descriptor for the host. */
  public DatanodeDescriptor getDatanodeByHost(final String host) {
    return host2DatanodeMap.getDatanodeByHost(host);
  }

  /** Get a datanode descriptor given corresponding storageID */
  DatanodeDescriptor getDatanode(final String storageID) {
    return datanodeMap.get(storageID);
  }

  /**
   * Get data node by storage ID.
   * 
   * @param nodeID
   * @return DatanodeDescriptor or null if the node is not found.
   * @throws UnregisteredNodeException
   */
  public DatanodeDescriptor getDatanode(DatanodeID nodeID
      ) throws UnregisteredNodeException {
    final DatanodeDescriptor node = getDatanode(nodeID.getStorageID());
    if (node == null) 
      return null;
    if (!node.getXferAddr().equals(nodeID.getXferAddr())) {
      final UnregisteredNodeException e = new UnregisteredNodeException(
          nodeID, node);
      NameNode.stateChangeLog.fatal("BLOCK* NameSystem.getDatanode: "
                                    + e.getLocalizedMessage());
      throw e;
    }
    return node;
  }

  /** Prints information about all datanodes. */
  void datanodeDump(final PrintWriter out) {
    synchronized (datanodeMap) {
      out.println("Metasave: Number of datanodes: " + datanodeMap.size());
      for(Iterator<DatanodeDescriptor> it = datanodeMap.values().iterator(); it.hasNext();) {
        DatanodeDescriptor node = it.next();
        out.println(node.dumpDatanode());
      }
    }
  }

  /**
   * Remove a datanode descriptor.
   * @param nodeInfo datanode descriptor.
   */
  private void removeDatanode(DatanodeDescriptor nodeInfo) {
    assert namesystem.hasWriteLock();
    heartbeatManager.removeDatanode(nodeInfo);
    blockManager.removeBlocksAssociatedTo(nodeInfo);
    networktopology.remove(nodeInfo);

    if (LOG.isDebugEnabled()) {
      LOG.debug("remove datanode " + nodeInfo);
    }
    namesystem.checkSafeMode();
  }

  /**
   * Remove a datanode
   * @throws UnregisteredNodeException 
   */
  public void removeDatanode(final DatanodeID node
      ) throws UnregisteredNodeException {
    namesystem.writeLock();
    try {
      final DatanodeDescriptor descriptor = getDatanode(node);
      if (descriptor != null) {
        removeDatanode(descriptor);
      } else {
        NameNode.stateChangeLog.warn("BLOCK* removeDatanode: "
                                     + node + " does not exist");
      }
    } finally {
      namesystem.writeUnlock();
    }
  }

  /** Remove a dead datanode. */
  void removeDeadDatanode(final DatanodeID nodeID) {
      synchronized(datanodeMap) {
        DatanodeDescriptor d;
        try {
          d = getDatanode(nodeID);
        } catch(IOException e) {
          d = null;
        }
        if (d != null && isDatanodeDead(d)) {
          NameNode.stateChangeLog.info(
              "BLOCK* removeDeadDatanode: lost heartbeat from " + d);
          removeDatanode(d);
        }
      }
  }

  /** Is the datanode dead? */
  boolean isDatanodeDead(DatanodeDescriptor node) {
    return (node.getLastUpdate() <
            (Time.now() - heartbeatExpireInterval));
  }

  /** Add a datanode. */
  private void addDatanode(final DatanodeDescriptor node) {
    // To keep host2DatanodeMap consistent with datanodeMap,
    // remove  from host2DatanodeMap the datanodeDescriptor removed
    // from datanodeMap before adding node to host2DatanodeMap.
    synchronized(datanodeMap) {
      host2DatanodeMap.remove(datanodeMap.put(node.getStorageID(), node));
    }

    host2DatanodeMap.add(node);
    networktopology.add(node);
    checkIfClusterIsNowMultiRack(node);

    if (LOG.isDebugEnabled()) {
      LOG.debug(getClass().getSimpleName() + ".addDatanode: "
          + "node " + node + " is added to datanodeMap.");
    }
  }

  /** Physically remove node from datanodeMap. */
  private void wipeDatanode(final DatanodeID node) {
    final String key = node.getStorageID();
    synchronized (datanodeMap) {
      host2DatanodeMap.remove(datanodeMap.remove(key));
    }
    if (LOG.isDebugEnabled()) {
      LOG.debug(getClass().getSimpleName() + ".wipeDatanode("
          + node + "): storage " + key 
          + " is removed from datanodeMap.");
    }
  }

  /* Resolve a node's network location */
  private void resolveNetworkLocation (DatanodeDescriptor node) {
    List<String> names = new ArrayList<String>(1);
    if (dnsToSwitchMapping instanceof CachedDNSToSwitchMapping) {
      names.add(node.getIpAddr());
    } else {
      names.add(node.getHostName());
    }
    
    // resolve its network location
    List<String> rName = dnsToSwitchMapping.resolve(names);
    String networkLocation;
    if (rName == null) {
      LOG.error("The resolve call returned null! Using " + 
          NetworkTopology.DEFAULT_RACK + " for host " + names);
      networkLocation = NetworkTopology.DEFAULT_RACK;
    } else {
      networkLocation = rName.get(0);
    }
    node.setNetworkLocation(networkLocation);
  }

  private boolean inHostsList(DatanodeID node) {
     return checkInList(node, hostsReader.getHosts(), false);
  }
  
  private boolean inExcludedHostsList(DatanodeID node) {
    return checkInList(node, hostsReader.getExcludedHosts(), true);
  }

  /**
   * Remove an already decommissioned data node who is neither in include nor
   * exclude hosts lists from the the list of live or dead nodes.  This is used
   * to not display an already decommssioned data node to the operators.
   * The operation procedure of making a already decommissioned data node not
   * to be displayed is as following:
   * <ol>
   *   <li> 
   *   Host must have been in the include hosts list and the include hosts list
   *   must not be empty.
   *   </li>
   *   <li>
   *   Host is decommissioned by remaining in the include hosts list and added
   *   into the exclude hosts list. Name node is updated with the new 
   *   information by issuing dfsadmin -refreshNodes command.
   *   </li>
   *   <li>
   *   Host is removed from both include hosts and exclude hosts lists.  Name 
   *   node is updated with the new informationby issuing dfsamin -refreshNodes 
   *   command.
   *   <li>
   * </ol>
   * 
   * @param nodeList
   *          , array list of live or dead nodes.
   */
  private void removeDecomNodeFromList(final List<DatanodeDescriptor> nodeList) {
    // If the include list is empty, any nodes are welcomed and it does not
    // make sense to exclude any nodes from the cluster. Therefore, no remove.
    if (hostsReader.getHosts().isEmpty()) {
      return;
    }
    
    for (Iterator<DatanodeDescriptor> it = nodeList.iterator(); it.hasNext();) {
      DatanodeDescriptor node = it.next();
      if ((!inHostsList(node)) && (!inExcludedHostsList(node))
          && node.isDecommissioned()) {
        // Include list is not empty, an existing datanode does not appear
        // in both include or exclude lists and it has been decommissioned.
        // Remove it from the node list.
        it.remove();
      }
    }
  }

  /**
   * Check if the given DatanodeID is in the given (include or exclude) list.
   * 
   * @param node the DatanodeID to check
   * @param hostsList the list of hosts in the include/exclude file
   * @param isExcludeList true if this is the exclude list
   * @return true if the node is in the list, false otherwise
   */
  private static boolean checkInList(final DatanodeID node,
      final Set<String> hostsList,
      final boolean isExcludeList) {
    final InetAddress iaddr;

    try {
      iaddr = InetAddress.getByName(node.getIpAddr());
    } catch (UnknownHostException e) {
      LOG.warn("Unknown IP: " + node.getIpAddr(), e);
      return isExcludeList;
    }

    // if include list is empty, host is in include list
    if ( (!isExcludeList) && (hostsList.isEmpty()) ){
      return true;
    }
    return // compare ipaddress(:port)
    (hostsList.contains(iaddr.getHostAddress().toString()))
        || (hostsList.contains(iaddr.getHostAddress().toString() + ":"
            + node.getXferPort()))
        // compare hostname(:port)
        || (hostsList.contains(iaddr.getHostName()))
        || (hostsList.contains(iaddr.getHostName() + ":" + node.getXferPort()))
        || ((node instanceof DatanodeInfo) && hostsList
            .contains(((DatanodeInfo) node).getHostName()));
  }

  /**
   * Decommission the node if it is in exclude list.
   */
  private void checkDecommissioning(DatanodeDescriptor nodeReg, String ipAddr) { 
    // If the registered node is in exclude list, then decommission it
    if (inExcludedHostsList(nodeReg)) {
      startDecommission(nodeReg);
    }
  }

  /**
   * Change, if appropriate, the admin state of a datanode to 
   * decommission completed. Return true if decommission is complete.
   */
  boolean checkDecommissionState(DatanodeDescriptor node) {
    // Check to see if all blocks in this decommissioned
    // node has reached their target replication factor.
    if (node.isDecommissionInProgress()) {
      if (!blockManager.isReplicationInProgress(node)) {
        node.setDecommissioned();
        LOG.info("Decommission complete for node " + node);
      }
    }
    return node.isDecommissioned();
  }

  /** Start decommissioning the specified datanode. */
  private void startDecommission(DatanodeDescriptor node) {
    if (!node.isDecommissionInProgress() && !node.isDecommissioned()) {
      LOG.info("Start Decommissioning node " + node + " with " + 
          node.numBlocks() +  " blocks.");
      heartbeatManager.startDecommission(node);
      node.decommissioningStatus.setStartTime(now());
      
      // all the blocks that reside on this node have to be replicated.
      checkDecommissionState(node);
    }
  }

  /** Stop decommissioning the specified datanodes. */
  void stopDecommission(DatanodeDescriptor node) {
    if (node.isDecommissionInProgress() || node.isDecommissioned()) {
      LOG.info("Stop Decommissioning node " + node);
      heartbeatManager.stopDecommission(node);
      blockManager.processOverReplicatedBlocksOnReCommission(node);
    }
  }

  /**
   * Generate new storage ID.
   * 
   * @return unique storage ID
   * 
   * Note: that collisions are still possible if somebody will try 
   * to bring in a data storage from a different cluster.
   */
  private String newStorageID() {
    String newID = null;
    while(newID == null) {
      newID = "DS" + Integer.toString(DFSUtil.getRandom().nextInt());
      if (datanodeMap.get(newID) != null)
        newID = null;
    }
    return newID;
  }

  /**
   * Register the given datanode with the namenode. NB: the given
   * registration is mutated and given back to the datanode.
   *
   * @param nodeReg the datanode registration
   * @throws DisallowedDatanodeException if the registration request is
   *    denied because the datanode does not match includes/excludes
   */
  public void registerDatanode(DatanodeRegistration nodeReg)
      throws DisallowedDatanodeException {
    String dnAddress = Server.getRemoteAddress();
    if (dnAddress == null) {
      // Mostly called inside an RPC.
      // But if not, use address passed by the data-node.
      dnAddress = nodeReg.getIpAddr();
    }

    // Update the IP to the address of the RPC request that is
    // registering this datanode.
    nodeReg.setIpAddr(dnAddress);
    nodeReg.setExportedKeys(blockManager.getBlockKeys());

    // Checks if the node is not on the hosts list.  If it is not, then
    // it will be disallowed from registering. 
    if (!inHostsList(nodeReg)) {
      throw new DisallowedDatanodeException(nodeReg);
    }
      
    NameNode.stateChangeLog.info("BLOCK* NameSystem.registerDatanode: "
        + "node registration from " + nodeReg
        + " storage " + nodeReg.getStorageID());

    DatanodeDescriptor nodeS = datanodeMap.get(nodeReg.getStorageID());
    DatanodeDescriptor nodeN = getDatanodeByHost(nodeReg.getXferAddr());
      
    if (nodeN != null && nodeN != nodeS) {
      NameNode.LOG.info("BLOCK* NameSystem.registerDatanode: "
                        + "node from name: " + nodeN);
      // nodeN previously served a different data storage, 
      // which is not served by anybody anymore.
      removeDatanode(nodeN);
      // physically remove node from datanodeMap
      wipeDatanode(nodeN);
      nodeN = null;
    }

    if (nodeS != null) {
      if (nodeN == nodeS) {
        // The same datanode has been just restarted to serve the same data 
        // storage. We do not need to remove old data blocks, the delta will
        // be calculated on the next block report from the datanode
        if(NameNode.stateChangeLog.isDebugEnabled()) {
          NameNode.stateChangeLog.debug("BLOCK* NameSystem.registerDatanode: "
                                        + "node restarted.");
        }
      } else {
        // nodeS is found
        /* The registering datanode is a replacement node for the existing 
          data storage, which from now on will be served by a new node.
          If this message repeats, both nodes might have same storageID 
          by (insanely rare) random chance. User needs to restart one of the
          nodes with its data cleared (or user can just remove the StorageID
          value in "VERSION" file under the data directory of the datanode,
          but this is might not work if VERSION file format has changed 
       */        
        NameNode.stateChangeLog.info( "BLOCK* NameSystem.registerDatanode: "
                                      + "node " + nodeS
                                      + " is replaced by " + nodeReg + 
                                      " with the same storageID " +
                                      nodeReg.getStorageID());
      }
      // update cluster map
      getNetworkTopology().remove(nodeS);
      nodeS.updateRegInfo(nodeReg);
      nodeS.setDisallowed(false); // Node is in the include list
      
      // resolve network location
      resolveNetworkLocation(nodeS);
      getNetworkTopology().add(nodeS);
        
      // also treat the registration message as a heartbeat
      heartbeatManager.register(nodeS);
      checkDecommissioning(nodeS, dnAddress);
      return;
    } 

    // this is a new datanode serving a new data storage
    if ("".equals(nodeReg.getStorageID())) {
      // this data storage has never been registered
      // it is either empty or was created by pre-storageID version of DFS
      nodeReg.setStorageID(newStorageID());
      if (NameNode.stateChangeLog.isDebugEnabled()) {
        NameNode.stateChangeLog.debug(
            "BLOCK* NameSystem.registerDatanode: "
            + "new storageID " + nodeReg.getStorageID() + " assigned.");
      }
    }
    // register new datanode
    DatanodeDescriptor nodeDescr 
      = new DatanodeDescriptor(nodeReg, NetworkTopology.DEFAULT_RACK);
    resolveNetworkLocation(nodeDescr);
    addDatanode(nodeDescr);
    checkDecommissioning(nodeDescr, dnAddress);
    
    // also treat the registration message as a heartbeat
    // no need to update its timestamp
    // because its is done when the descriptor is created
    heartbeatManager.addDatanode(nodeDescr);
  }

  /**
   * Rereads conf to get hosts and exclude list file names.
   * Rereads the files to update the hosts and exclude lists.  It
   * checks if any of the hosts have changed states:
   */
  public void refreshNodes(final Configuration conf) throws IOException {
    refreshHostsReader(conf);
    namesystem.writeLock();
    try {
      refreshDatanodes();
    } finally {
      namesystem.writeUnlock();
    }
  }

  /** Reread include/exclude files. */
  private void refreshHostsReader(Configuration conf) throws IOException {
    // Reread the conf to get dfs.hosts and dfs.hosts.exclude filenames.
    // Update the file names and refresh internal includes and excludes list.
    if (conf == null) {
      conf = new HdfsConfiguration();
    }
    hostsReader.updateFileNames(conf.get(DFSConfigKeys.DFS_HOSTS, ""), 
                                conf.get(DFSConfigKeys.DFS_HOSTS_EXCLUDE, ""));
    hostsReader.refresh();
  }
  
  /**
   * 1. Added to hosts  --> no further work needed here.
   * 2. Removed from hosts --> mark AdminState as decommissioned. 
   * 3. Added to exclude --> start decommission.
   * 4. Removed from exclude --> stop decommission.
   */
  private void refreshDatanodes() throws IOException {
    for(DatanodeDescriptor node : datanodeMap.values()) {
      // Check if not include.
      if (!inHostsList(node)) {
        node.setDisallowed(true); // case 2.
      } else {
        if (inExcludedHostsList(node)) {
          startDecommission(node); // case 3.
        } else {
          stopDecommission(node); // case 4.
        }
      }
    }
  }

  /** @return the number of live datanodes. */
  public int getNumLiveDataNodes() {
    int numLive = 0;
    synchronized (datanodeMap) {
      for(DatanodeDescriptor dn : datanodeMap.values()) {
        if (!isDatanodeDead(dn) ) {
          numLive++;
        }
      }
    }
    return numLive;
  }

  /** @return the number of dead datanodes. */
  public int getNumDeadDataNodes() {
    int numDead = 0;
    synchronized (datanodeMap) {   
      for(DatanodeDescriptor dn : datanodeMap.values()) {
        if (isDatanodeDead(dn) ) {
          numDead++;
        }
      }
    }
    return numDead;
  }

  /** @return list of datanodes where decommissioning is in progress. */
  public List<DatanodeDescriptor> getDecommissioningNodes() {
    namesystem.readLock();
    try {
      final List<DatanodeDescriptor> decommissioningNodes
          = new ArrayList<DatanodeDescriptor>();
      final List<DatanodeDescriptor> results = getDatanodeListForReport(
          DatanodeReportType.LIVE);
      for(DatanodeDescriptor node : results) {
        if (node.isDecommissionInProgress()) {
          decommissioningNodes.add(node);
        }
      }
      return decommissioningNodes;
    } finally {
      namesystem.readUnlock();
    }
  }


  /** Fetch live and dead datanodes. */
  public void fetchDatanodes(final List<DatanodeDescriptor> live, 
      final List<DatanodeDescriptor> dead, final boolean removeDecommissionNode) {
    if (live == null && dead == null) {
      throw new HadoopIllegalArgumentException("Both live and dead lists are null");
    }

    namesystem.readLock();
    try {
      final List<DatanodeDescriptor> results =
          getDatanodeListForReport(DatanodeReportType.ALL);    
      for(DatanodeDescriptor node : results) {
        if (isDatanodeDead(node)) {
          if (dead != null) {
            dead.add(node);
          }
        } else {
          if (live != null) {
            live.add(node);
          }
        }
      }
    } finally {
      namesystem.readUnlock();
    }
    
    if (removeDecommissionNode) {
      if (live != null) {
        removeDecomNodeFromList(live);
      }
      if (dead != null) {
        removeDecomNodeFromList(dead);
      }
    }
  }

  /**
   * @return true if this cluster has ever consisted of multiple racks, even if
   *         it is not now a multi-rack cluster.
   */
  boolean hasClusterEverBeenMultiRack() {
    return hasClusterEverBeenMultiRack;
  }

  /**
   * Check if the cluster now consists of multiple racks. If it does, and this
   * is the first time it's consisted of multiple racks, then process blocks
   * that may now be misreplicated.
   * 
   * @param node DN which caused cluster to become multi-rack. Used for logging.
   */
  @VisibleForTesting
  void checkIfClusterIsNowMultiRack(DatanodeDescriptor node) {
    if (!hasClusterEverBeenMultiRack && networktopology.getNumOfRacks() > 1) {
      String message = "DN " + node + " joining cluster has expanded a formerly " +
          "single-rack cluster to be multi-rack. ";
      if (namesystem.isPopulatingReplQueues()) {
        message += "Re-checking all blocks for replication, since they should " +
            "now be replicated cross-rack";
        LOG.info(message);
      } else {
        message += "Not checking for mis-replicated blocks because this NN is " +
            "not yet processing repl queues.";
        LOG.debug(message);
      }
      hasClusterEverBeenMultiRack = true;
      if (namesystem.isPopulatingReplQueues()) {
        blockManager.processMisReplicatedBlocks();
      }
    }
  }

  /**
   * Parse a DatanodeID from a hosts file entry
   * @param hostLine of form [hostname|ip][:port]?
   * @return DatanodeID constructed from the given string
   */
  private DatanodeID parseDNFromHostsEntry(String hostLine) {
    DatanodeID dnId;
    String hostStr;
    int port;
    int idx = hostLine.indexOf(':');

    if (-1 == idx) {
      hostStr = hostLine;
      port = DFSConfigKeys.DFS_DATANODE_DEFAULT_PORT;
    } else {
      hostStr = hostLine.substring(0, idx);
      port = Integer.valueOf(hostLine.substring(idx));
    }

    if (InetAddresses.isInetAddress(hostStr)) {
      // The IP:port is sufficient for listing in a report
      dnId = new DatanodeID(hostStr, "", "", port,
          DFSConfigKeys.DFS_DATANODE_HTTP_DEFAULT_PORT,
          DFSConfigKeys.DFS_DATANODE_IPC_DEFAULT_PORT);
    } else {
      String ipAddr = "";
      try {
        ipAddr = InetAddress.getByName(hostStr).getHostAddress();
      } catch (UnknownHostException e) {
        LOG.warn("Invalid hostname " + hostStr + " in hosts file");
      }
      dnId = new DatanodeID(ipAddr, hostStr, "", port,
          DFSConfigKeys.DFS_DATANODE_HTTP_DEFAULT_PORT,
          DFSConfigKeys.DFS_DATANODE_IPC_DEFAULT_PORT);
    }
    return dnId;
  }

  /** For generating datanode reports */
  public List<DatanodeDescriptor> getDatanodeListForReport(
      final DatanodeReportType type) {
    boolean listLiveNodes = type == DatanodeReportType.ALL ||
                            type == DatanodeReportType.LIVE;
    boolean listDeadNodes = type == DatanodeReportType.ALL ||
                            type == DatanodeReportType.DEAD;

    HashMap<String, String> mustList = new HashMap<String, String>();

    if (listDeadNodes) {
      // Put all nodes referenced in the hosts files in the map
      Iterator<String> it = hostsReader.getHosts().iterator();
      while (it.hasNext()) {
        mustList.put(it.next(), "");
      }
      it = hostsReader.getExcludedHosts().iterator(); 
      while (it.hasNext()) {
        mustList.put(it.next(), "");
      }
    }

    ArrayList<DatanodeDescriptor> nodes = null;
    
    synchronized(datanodeMap) {
      nodes = new ArrayList<DatanodeDescriptor>(datanodeMap.size() + 
                                                mustList.size());
      Iterator<DatanodeDescriptor> it = datanodeMap.values().iterator();
      while (it.hasNext()) { 
        DatanodeDescriptor dn = it.next();
        final boolean isDead = isDatanodeDead(dn);
        if ( (isDead && listDeadNodes) || (!isDead && listLiveNodes) ) {
          nodes.add(dn);
        }
        // Remove any nodes we know about from the map
        try {
          InetAddress inet = InetAddress.getByName(dn.getIpAddr());
          // compare hostname(:port)
          mustList.remove(inet.getHostName());
          mustList.remove(inet.getHostName()+":"+dn.getXferPort());
          // compare ipaddress(:port)
          mustList.remove(inet.getHostAddress().toString());
          mustList.remove(inet.getHostAddress().toString()+ ":" +dn.getXferPort());
        } catch (UnknownHostException e) {
          mustList.remove(dn.getName());
          mustList.remove(dn.getIpAddr());
          LOG.warn(e);
        }
      }
    }
    
    if (listDeadNodes) {
      Iterator<String> it = mustList.keySet().iterator();
      while (it.hasNext()) {
        // The remaining nodes are ones that are referenced by the hosts
        // files but that we do not know about, ie that we have never
        // head from. Eg. a host that is no longer part of the cluster
        // or a bogus entry was given in the hosts files
        DatanodeID dnId = parseDNFromHostsEntry(it.next());
        DatanodeDescriptor dn = new DatanodeDescriptor(dnId); 
        dn.setLastUpdate(0); // Consider this node dead for reporting
        nodes.add(dn);
      }
    }
    return nodes;
  }
  
  private void setDatanodeDead(DatanodeDescriptor node) throws IOException {
    node.setLastUpdate(0);
  }

  /** Handle heartbeat from datanodes. */
  public DatanodeCommand[] handleHeartbeat(DatanodeRegistration nodeReg,
      final String blockPoolId,
      long capacity, long dfsUsed, long remaining, long blockPoolUsed,
      int xceiverCount, int maxTransfers, int failedVolumes
      ) throws IOException {
    synchronized (heartbeatManager) {
      synchronized (datanodeMap) {
        DatanodeDescriptor nodeinfo = null;
        try {
          nodeinfo = getDatanode(nodeReg);
        } catch(UnregisteredNodeException e) {
          return new DatanodeCommand[]{RegisterCommand.REGISTER};
        }
        
        // Check if this datanode should actually be shutdown instead. 
        if (nodeinfo != null && nodeinfo.isDisallowed()) {
          setDatanodeDead(nodeinfo);
          throw new DisallowedDatanodeException(nodeinfo);
        }
         
        if (nodeinfo == null || !nodeinfo.isAlive) {
          return new DatanodeCommand[]{RegisterCommand.REGISTER};
        }

        heartbeatManager.updateHeartbeat(nodeinfo, capacity, dfsUsed,
            remaining, blockPoolUsed, xceiverCount, failedVolumes);
        
        //check lease recovery
        BlockInfoUnderConstruction[] blocks = nodeinfo
            .getLeaseRecoveryCommand(Integer.MAX_VALUE);
        if (blocks != null) {
          BlockRecoveryCommand brCommand = new BlockRecoveryCommand(
              blocks.length);
          for (BlockInfoUnderConstruction b : blocks) {
            brCommand.add(new RecoveringBlock(
                new ExtendedBlock(blockPoolId, b), b.getExpectedLocations(), b
                    .getBlockRecoveryId()));
          }
          return new DatanodeCommand[] { brCommand };
        }

        final List<DatanodeCommand> cmds = new ArrayList<DatanodeCommand>();
        //check pending replication
        List<BlockTargetPair> pendingList = nodeinfo.getReplicationCommand(
              maxTransfers);
        if (pendingList != null) {
          cmds.add(new BlockCommand(DatanodeProtocol.DNA_TRANSFER, blockPoolId,
              pendingList));
        }
        //check block invalidation
        Block[] blks = nodeinfo.getInvalidateBlocks(blockInvalidateLimit);
        if (blks != null) {
          cmds.add(new BlockCommand(DatanodeProtocol.DNA_INVALIDATE,
              blockPoolId, blks));
        }
        
        blockManager.addKeyUpdateCommand(cmds, nodeinfo);

        // check for balancer bandwidth update
        if (nodeinfo.getBalancerBandwidth() > 0) {
          cmds.add(new BalancerBandwidthCommand(nodeinfo.getBalancerBandwidth()));
          // set back to 0 to indicate that datanode has been sent the new value
          nodeinfo.setBalancerBandwidth(0);
        }

        if (!cmds.isEmpty()) {
          return cmds.toArray(new DatanodeCommand[cmds.size()]);
        }
      }
    }

    return new DatanodeCommand[0];
  }

  /**
   * Tell all datanodes to use a new, non-persistent bandwidth value for
   * dfs.balance.bandwidthPerSec.
   *
   * A system administrator can tune the balancer bandwidth parameter
   * (dfs.datanode.balance.bandwidthPerSec) dynamically by calling
   * "dfsadmin -setBalanacerBandwidth newbandwidth", at which point the
   * following 'bandwidth' variable gets updated with the new value for each
   * node. Once the heartbeat command is issued to update the value on the
   * specified datanode, this value will be set back to 0.
   *
   * @param bandwidth Blanacer bandwidth in bytes per second for all datanodes.
   * @throws IOException
   */
  public void setBalancerBandwidth(long bandwidth) throws IOException {
    synchronized(datanodeMap) {
      for (DatanodeDescriptor nodeInfo : datanodeMap.values()) {
        nodeInfo.setBalancerBandwidth(bandwidth);
      }
    }
  }
  
  public void markAllDatanodesStale() {
    LOG.info("Marking all datandoes as stale");
    synchronized (datanodeMap) {
      for (DatanodeDescriptor dn : datanodeMap.values()) {
        dn.markStaleAfterFailover();
      }
    }
  }

  /**
   * Clear any actions that are queued up to be sent to the DNs
   * on their next heartbeats. This includes block invalidations,
   * recoveries, and replication requests.
   */
  public void clearPendingQueues() {
    synchronized (datanodeMap) {
      for (DatanodeDescriptor dn : datanodeMap.values()) {
        dn.clearBlockQueues();
      }
    }
  }

<<<<<<< HEAD
    /**
     * Get the DNS to switch mapper; valid after initialization.
     * @return the DNS to switch mapper
     */
    public DNSToSwitchMapping getDnsToSwitchMapping() {
        return dnsToSwitchMapping;
    }
=======
  @Override
  public String toString() {
    return getClass().getSimpleName() + ": " + host2DatanodeMap;
  }
>>>>>>> e95b0f20
}<|MERGE_RESOLUTION|>--- conflicted
+++ resolved
@@ -1054,18 +1054,16 @@
     }
   }
 
-<<<<<<< HEAD
-    /**
-     * Get the DNS to switch mapper; valid after initialization.
-     * @return the DNS to switch mapper
-     */
-    public DNSToSwitchMapping getDnsToSwitchMapping() {
-        return dnsToSwitchMapping;
-    }
-=======
   @Override
   public String toString() {
     return getClass().getSimpleName() + ": " + host2DatanodeMap;
   }
->>>>>>> e95b0f20
+
+  /**
+   * Get the DNS to switch mapper; valid after initialization.
+   * @return the DNS to switch mapper
+   */
+  public DNSToSwitchMapping getDnsToSwitchMapping() {
+    return dnsToSwitchMapping;
+  }
 }