/**
 * Licensed to the Apache Software Foundation (ASF) under one
 * or more contributor license agreements.  See the NOTICE file
 * distributed with this work for additional information
 * regarding copyright ownership.  The ASF licenses this file
 * to you under the Apache License, Version 2.0 (the
 * "License"); you may not use this file except in compliance
 * with the License.  You may obtain a copy of the License at
 *
 *     http://www.apache.org/licenses/LICENSE-2.0
 *
 * Unless required by applicable law or agreed to in writing, software
 * distributed under the License is distributed on an "AS IS" BASIS,
 * WITHOUT WARRANTIES OR CONDITIONS OF ANY KIND, either express or implied.
 * See the License for the specific language governing permissions and
 * limitations under the License.
 */
package org.apache.hadoop.hdfs;

import java.io.File;
import java.io.IOException;
import java.io.OutputStream;
import java.io.RandomAccessFile;
import java.net.InetSocketAddress;
import java.util.Iterator;
import java.util.Random;

import junit.framework.TestCase;

import org.apache.commons.logging.Log;
import org.apache.commons.logging.LogFactory;
import org.apache.hadoop.conf.Configuration;
import org.apache.hadoop.fs.BlockLocation;
import org.apache.hadoop.fs.FSDataOutputStream;
import org.apache.hadoop.fs.FileStatus;
import org.apache.hadoop.fs.FileSystem;
import org.apache.hadoop.fs.Path;
import org.apache.hadoop.hdfs.protocol.ClientProtocol;
import org.apache.hadoop.hdfs.protocol.DatanodeInfo;
import org.apache.hadoop.hdfs.protocol.ExtendedBlock;
import org.apache.hadoop.hdfs.protocol.LocatedBlock;
import org.apache.hadoop.hdfs.protocol.LocatedBlocks;
import org.apache.hadoop.hdfs.protocol.FSConstants.DatanodeReportType;
import org.apache.hadoop.hdfs.server.datanode.SimulatedFSDataset;

/**
 * This class tests the replication of a DFS file.
 */
public class TestReplication extends TestCase {
  private static final long seed = 0xDEADBEEFL;
  private static final int blockSize = 8192;
  private static final int fileSize = 16384;
  private static final String racks[] = new String[] {
    "/d1/r1", "/d1/r1", "/d1/r2", "/d1/r2", "/d1/r2", "/d2/r3", "/d2/r3"
  };
  private static final int numDatanodes = racks.length;
  private static final Log LOG = LogFactory.getLog(
                                       "org.apache.hadoop.hdfs.TestReplication");

  private void writeFile(FileSystem fileSys, Path name, int repl)
    throws IOException {
    // create and write a file that contains three blocks of data
    FSDataOutputStream stm = fileSys.create(name, true,
                                            fileSys.getConf().getInt("io.file.buffer.size", 4096),
                                            (short)repl, (long)blockSize);
    byte[] buffer = new byte[fileSize];
    Random rand = new Random(seed);
    rand.nextBytes(buffer);
    stm.write(buffer);
    stm.close();
  }
  
  /* check if there are at least two nodes are on the same rack */
  private void checkFile(FileSystem fileSys, Path name, int repl)
    throws IOException {
    Configuration conf = fileSys.getConf();
    ClientProtocol namenode = DFSClient.createNamenode(conf);
      
    waitForBlockReplication(name.toString(), namenode, 
                            Math.min(numDatanodes, repl), -1);
    
    LocatedBlocks locations = namenode.getBlockLocations(name.toString(),0,
                                                         Long.MAX_VALUE);
    FileStatus stat = fileSys.getFileStatus(name);
    BlockLocation[] blockLocations = fileSys.getFileBlockLocations(stat,0L,
                                                         Long.MAX_VALUE);
    // verify that rack locations match
    assertTrue(blockLocations.length == locations.locatedBlockCount());
    for (int i = 0; i < blockLocations.length; i++) {
      LocatedBlock blk = locations.get(i);
      DatanodeInfo[] datanodes = blk.getLocations();
      String[] topologyPaths = blockLocations[i].getTopologyPaths();
      assertTrue(topologyPaths.length == datanodes.length);
      for (int j = 0; j < topologyPaths.length; j++) {
        boolean found = false;
        for (int k = 0; k < racks.length; k++) {
          if (topologyPaths[j].startsWith(racks[k])) {
            found = true;
            break;
          }
        }
        assertTrue(found);
      }
    }

    boolean isOnSameRack = true, isNotOnSameRack = true;
    for (LocatedBlock blk : locations.getLocatedBlocks()) {
      DatanodeInfo[] datanodes = blk.getLocations();
      if (datanodes.length <= 1) break;
      if (datanodes.length == 2) {
        isNotOnSameRack = !(datanodes[0].getNetworkLocation().equals(
                                                                     datanodes[1].getNetworkLocation()));
        break;
      }
      isOnSameRack = false;
      isNotOnSameRack = false;
      for (int i = 0; i < datanodes.length-1; i++) {
        LOG.info("datanode "+ i + ": "+ datanodes[i].getName());
        boolean onRack = false;
        for( int j=i+1; j<datanodes.length; j++) {
           if( datanodes[i].getNetworkLocation().equals(
            datanodes[j].getNetworkLocation()) ) {
             onRack = true;
           }
        }
        if (onRack) {
          isOnSameRack = true;
        }
        if (!onRack) {
          isNotOnSameRack = true;                      
        }
        if (isOnSameRack && isNotOnSameRack) break;
      }
      if (!isOnSameRack || !isNotOnSameRack) break;
    }
    assertTrue(isOnSameRack);
    assertTrue(isNotOnSameRack);
  }
  
  private void cleanupFile(FileSystem fileSys, Path name) throws IOException {
    assertTrue(fileSys.exists(name));
    fileSys.delete(name, true);
    assertTrue(!fileSys.exists(name));
  }

  /* 
   * Test if Datanode reports bad blocks during replication request
   */
  public void testBadBlockReportOnTransfer() throws Exception {
    Configuration conf = new HdfsConfiguration();
    FileSystem fs = null;
    DFSClient dfsClient = null;
    LocatedBlocks blocks = null;
    int replicaCount = 0;
<<<<<<< HEAD
    short replFactor = 1;
=======
>>>>>>> f529dfe7
    MiniDFSCluster cluster = new MiniDFSCluster.Builder(conf).numDataNodes(2).build();
    cluster.waitActive();
    fs = cluster.getFileSystem();
    dfsClient = new DFSClient(new InetSocketAddress("localhost",
                              cluster.getNameNodePort()), conf);
  
    // Create file with replication factor of 1
    Path file1 = new Path("/tmp/testBadBlockReportOnTransfer/file1");
    DFSTestUtil.createFile(fs, file1, 1024, replFactor, 0);
    DFSTestUtil.waitReplication(fs, file1, replFactor);
  
    // Corrupt the block belonging to the created file
<<<<<<< HEAD
    String block = DFSTestUtil.getFirstBlock(fs, file1).getBlockName();

    int blockFilesCorrupted = cluster.corruptBlockOnDataNodes(block);
    assertEquals("Corrupted too few blocks", replFactor, blockFilesCorrupted); 

=======
    ExtendedBlock block = DFSTestUtil.getFirstBlock(fs, file1);
    cluster.corruptBlockOnDataNodes(block);
  
>>>>>>> f529dfe7
    // Increase replication factor, this should invoke transfer request
    // Receiving datanode fails on checksum and reports it to namenode
    replFactor = 2;
    fs.setReplication(file1, replFactor);
  
    // Now get block details and check if the block is corrupt
    blocks = dfsClient.getNamenode().
              getBlockLocations(file1.toString(), 0, Long.MAX_VALUE);
    while (blocks.get(0).isCorrupt() != true) {
      try {
        LOG.info("Waiting until block is marked as corrupt...");
        Thread.sleep(1000);
      } catch (InterruptedException ie) {
      }
      blocks = dfsClient.getNamenode().
                getBlockLocations(file1.toString(), 0, Long.MAX_VALUE);
    }
    replicaCount = blocks.get(0).getLocations().length;
    assertTrue(replicaCount == 1);
    cluster.shutdown();
  }
  
  /**
   * Tests replication in DFS.
   */
  public void runReplication(boolean simulated) throws IOException {
    Configuration conf = new HdfsConfiguration();
    conf.setBoolean(DFSConfigKeys.DFS_NAMENODE_REPLICATION_CONSIDERLOAD_KEY, false);
    if (simulated) {
      conf.setBoolean(SimulatedFSDataset.CONFIG_PROPERTY_SIMULATED, true);
    }
    MiniDFSCluster cluster = new MiniDFSCluster.Builder(conf)
                                               .numDataNodes(numDatanodes)
                                               .racks(racks).build();
    cluster.waitActive();
    
    InetSocketAddress addr = new InetSocketAddress("localhost",
                                                   cluster.getNameNodePort());
    DFSClient client = new DFSClient(addr, conf);
    
    DatanodeInfo[] info = client.datanodeReport(DatanodeReportType.LIVE);
    assertEquals("Number of Datanodes ", numDatanodes, info.length);
    FileSystem fileSys = cluster.getFileSystem();
    try {
      Path file1 = new Path("/smallblocktest.dat");
      writeFile(fileSys, file1, 3);
      checkFile(fileSys, file1, 3);
      cleanupFile(fileSys, file1);
      writeFile(fileSys, file1, 10);
      checkFile(fileSys, file1, 10);
      cleanupFile(fileSys, file1);
      writeFile(fileSys, file1, 4);
      checkFile(fileSys, file1, 4);
      cleanupFile(fileSys, file1);
      writeFile(fileSys, file1, 1);
      checkFile(fileSys, file1, 1);
      cleanupFile(fileSys, file1);
      writeFile(fileSys, file1, 2);
      checkFile(fileSys, file1, 2);
      cleanupFile(fileSys, file1);
    } finally {
      fileSys.close();
      cluster.shutdown();
    }
  }


  public void testReplicationSimulatedStorag() throws IOException {
    runReplication(true);
  }
  
  
  public void testReplication() throws IOException {
    runReplication(false);
  }
  
  // Waits for all of the blocks to have expected replication
  private void waitForBlockReplication(String filename, 
                                       ClientProtocol namenode,
                                       int expected, long maxWaitSec) 
                                       throws IOException {
    long start = System.currentTimeMillis();
    
    //wait for all the blocks to be replicated;
    LOG.info("Checking for block replication for " + filename);
    int iters = 0;
    while (true) {
      boolean replOk = true;
      LocatedBlocks blocks = namenode.getBlockLocations(filename, 0, 
                                                        Long.MAX_VALUE);
      
      for (Iterator<LocatedBlock> iter = blocks.getLocatedBlocks().iterator();
           iter.hasNext();) {
        LocatedBlock block = iter.next();
        int actual = block.getLocations().length;
        if ( actual < expected ) {
          if (true || iters > 0) {
            LOG.info("Not enough replicas for " + block.getBlock() +
                               " yet. Expecting " + expected + ", got " + 
                               actual + ".");
          }
          replOk = false;
          break;
        }
      }
      
      if (replOk) {
        return;
      }
      
      iters++;
      
      if (maxWaitSec > 0 && 
          (System.currentTimeMillis() - start) > (maxWaitSec * 1000)) {
        throw new IOException("Timedout while waiting for all blocks to " +
                              " be replicated for " + filename);
      }
      
      try {
        Thread.sleep(500);
      } catch (InterruptedException ignored) {}
    }
  }
  
  /* This test makes sure that NameNode retries all the available blocks 
   * for under replicated blocks. 
   * 
   * It creates a file with one block and replication of 4. It corrupts 
   * two of the blocks and removes one of the replicas. Expected behavior is
   * that missing replica will be copied from one valid source.
   */
  public void testPendingReplicationRetry() throws IOException {
    
    MiniDFSCluster cluster = null;
    int numDataNodes = 4;
    String testFile = "/replication-test-file";
    Path testPath = new Path(testFile);
    
    byte buffer[] = new byte[1024];
    for (int i=0; i<buffer.length; i++) {
      buffer[i] = '1';
    }
    
    try {
      Configuration conf = new HdfsConfiguration();
      conf.set(DFSConfigKeys.DFS_REPLICATION_KEY, Integer.toString(numDataNodes));
      //first time format
      cluster = new MiniDFSCluster.Builder(conf).numDataNodes(numDataNodes).build();
      cluster.waitActive();
      DFSClient dfsClient = new DFSClient(new InetSocketAddress("localhost",
                                            cluster.getNameNodePort()),
                                            conf);
      
      OutputStream out = cluster.getFileSystem().create(testPath);
      out.write(buffer);
      out.close();
      
      waitForBlockReplication(testFile, dfsClient.getNamenode(), numDataNodes, -1);

      // get first block of the file.
      ExtendedBlock block = dfsClient.getNamenode().getBlockLocations(testFile,
          0, Long.MAX_VALUE).get(0).getBlock();
      
      cluster.shutdown();
      cluster = null;
      
      for (int i=0; i<25; i++) {
        buffer[i] = '0';
      }
      
      int fileCount = 0;
      // Choose 3 copies of block file - delete 1 and corrupt the remaining 2
      for (int dnIndex=0; dnIndex<3; dnIndex++) {
        File blockFile = MiniDFSCluster.getBlockFile(dnIndex, block);
        LOG.info("Checking for file " + blockFile);
        
        if (blockFile != null && blockFile.exists()) {
          if (fileCount == 0) {
            LOG.info("Deleting file " + blockFile);
            assertTrue(blockFile.delete());
          } else {
            // corrupt it.
            LOG.info("Corrupting file " + blockFile);
            long len = blockFile.length();
            assertTrue(len > 50);
            RandomAccessFile blockOut = new RandomAccessFile(blockFile, "rw");
            try {
              blockOut.seek(len/3);
              blockOut.write(buffer, 0, 25);
            } finally {
              blockOut.close();
            }
          }
          fileCount++;
        }
      }
      assertEquals(3, fileCount);
      
      /* Start the MiniDFSCluster with more datanodes since once a writeBlock
       * to a datanode node fails, same block can not be written to it
       * immediately. In our case some replication attempts will fail.
       */
      
      LOG.info("Restarting minicluster after deleting a replica and corrupting 2 crcs");
      conf = new HdfsConfiguration();
      conf.set(DFSConfigKeys.DFS_REPLICATION_KEY, Integer.toString(numDataNodes));
      conf.set(DFSConfigKeys.DFS_NAMENODE_REPLICATION_PENDING_TIMEOUT_SEC_KEY, Integer.toString(2));
      conf.set("dfs.datanode.block.write.timeout.sec", Integer.toString(5));
      conf.set(DFSConfigKeys.DFS_NAMENODE_SAFEMODE_THRESHOLD_PCT_KEY, "0.75f"); // only 3 copies exist
      
      cluster = new MiniDFSCluster.Builder(conf)
                                  .numDataNodes(numDataNodes * 2)
                                  .format(false)
                                  .build();
      cluster.waitActive();
      
      dfsClient = new DFSClient(new InetSocketAddress("localhost",
                                  cluster.getNameNodePort()),
                                  conf);
      
      waitForBlockReplication(testFile, dfsClient.getNamenode(), numDataNodes, -1);
      
    } finally {
      if (cluster != null) {
        cluster.shutdown();
      }
    }  
  }
  
  /**
   * Test if replication can detect mismatched length on-disk blocks
   * @throws Exception
   */
  public void testReplicateLenMismatchedBlock() throws Exception {
    MiniDFSCluster cluster = new MiniDFSCluster.Builder(new HdfsConfiguration()).numDataNodes(2).build();
    try {
      cluster.waitActive();
      // test truncated block
      changeBlockLen(cluster, -1);
      // test extended block
      changeBlockLen(cluster, 1);
    } finally {
      cluster.shutdown();
    }
  }
  
  private void changeBlockLen(MiniDFSCluster cluster, 
      int lenDelta) throws IOException, InterruptedException {
    final Path fileName = new Path("/file1");
    final short REPLICATION_FACTOR = (short)1;
    final FileSystem fs = cluster.getFileSystem();
    final int fileLen = fs.getConf().getInt(DFSConfigKeys.DFS_BYTES_PER_CHECKSUM_KEY, 512);
    DFSTestUtil.createFile(fs, fileName, fileLen, REPLICATION_FACTOR, 0);
    DFSTestUtil.waitReplication(fs, fileName, REPLICATION_FACTOR);

    ExtendedBlock block = DFSTestUtil.getFirstBlock(fs, fileName);

    // Change the length of a replica
    for (int i=0; i<cluster.getDataNodes().size(); i++) {
      if (TestDatanodeBlockScanner.changeReplicaLength(block, i, lenDelta)) {
        break;
      }
    }

    // increase the file's replication factor
    fs.setReplication(fileName, (short)(REPLICATION_FACTOR+1));

    // block replication triggers corrupt block detection
    DFSClient dfsClient = new DFSClient(new InetSocketAddress("localhost", 
        cluster.getNameNodePort()), fs.getConf());
    LocatedBlocks blocks = dfsClient.getNamenode().getBlockLocations(
        fileName.toString(), 0, fileLen);
    if (lenDelta < 0) { // replica truncated
    	while (!blocks.get(0).isCorrupt() || 
    			REPLICATION_FACTOR != blocks.get(0).getLocations().length) {
    		Thread.sleep(100);
    		blocks = dfsClient.getNamenode().getBlockLocations(
    				fileName.toString(), 0, fileLen);
    	}
    } else { // no corruption detected; block replicated
    	while (REPLICATION_FACTOR+1 != blocks.get(0).getLocations().length) {
    		Thread.sleep(100);
    		blocks = dfsClient.getNamenode().getBlockLocations(
    				fileName.toString(), 0, fileLen);
    	}
    }
    fs.delete(fileName, true);
  }
}<|MERGE_RESOLUTION|>--- conflicted
+++ resolved
@@ -152,10 +152,7 @@
     DFSClient dfsClient = null;
     LocatedBlocks blocks = null;
     int replicaCount = 0;
-<<<<<<< HEAD
     short replFactor = 1;
-=======
->>>>>>> f529dfe7
     MiniDFSCluster cluster = new MiniDFSCluster.Builder(conf).numDataNodes(2).build();
     cluster.waitActive();
     fs = cluster.getFileSystem();
@@ -168,17 +165,11 @@
     DFSTestUtil.waitReplication(fs, file1, replFactor);
   
     // Corrupt the block belonging to the created file
-<<<<<<< HEAD
-    String block = DFSTestUtil.getFirstBlock(fs, file1).getBlockName();
+    ExtendedBlock block = DFSTestUtil.getFirstBlock(fs, file1);
 
     int blockFilesCorrupted = cluster.corruptBlockOnDataNodes(block);
     assertEquals("Corrupted too few blocks", replFactor, blockFilesCorrupted); 
 
-=======
-    ExtendedBlock block = DFSTestUtil.getFirstBlock(fs, file1);
-    cluster.corruptBlockOnDataNodes(block);
-  
->>>>>>> f529dfe7
     // Increase replication factor, this should invoke transfer request
     // Receiving datanode fails on checksum and reports it to namenode
     replFactor = 2;
